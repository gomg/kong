local helpers = require "spec.helpers"
local cjson = require "cjson"

local dao_helpers = require "spec.02-integration.02-dao.helpers"
local DAOFactory = require "kong.dao.factory"

local function it_content_types(title, fn)
  local test_form_encoded = fn("application/x-www-form-urlencoded")
  local test_json = fn("application/json")
  it(title .. " with application/www-form-urlencoded", test_form_encoded)
  it(title .. " with application/json", test_json)
end

dao_helpers.for_each_dao(function(kong_config)

describe("Admin API " .. kong_config.database, function()
  local client
  local dao
  setup(function()
    dao = assert(DAOFactory.new(kong_config))

    assert(helpers.start_kong{
      database = kong_config.database
    })
    client = assert(helpers.admin_client())
  end)
  teardown(function()
    if client then client:close() end
    helpers.stop_kong()
  end)

  describe("/apis", function()
    describe("POST", function()
      before_each(function()
        dao:truncate_tables()
      end)
      it_content_types("creates an API", function(content_type)
        return function()
          local res = assert(client:send {
            method = "POST",
            path = "/apis",
            body = {
              name = "my-api",
              hosts = "my.api.com",
              upstream_url = "http://api.com"
            },
            headers = {["Content-Type"] = content_type}
          })
          local body = assert.res_status(201, res)
          local json = cjson.decode(body)
          assert.equal("my-api", json.name)
          assert.same({ "my.api.com" }, json.hosts)
          assert.equal("http://api.com", json.upstream_url)
          assert.is_number(json.created_at)
          assert.is_string(json.id)
          assert.is_nil(json.paths)
          assert.False(json.preserve_host)
          assert.True(json.strip_uri)
          assert.equals(5, json.retries)
        end
      end)

      it_content_types("creates an API with complex routing", function(content_type)
        return function()
          local res = assert(client:send {
            method = "POST",
            path = "/apis",
            body = {
              name = "my-api",
              upstream_url = "http://httpbin.org",
              methods = "GET,POST,PATCH",
              hosts = "foo.api.com,bar.api.com",
              uris = "/foo,/bar",
            },
            headers = {["Content-Type"] = content_type}
          })

          local body = assert.res_status(201, res)
          local json = cjson.decode(body)
          assert.equal("my-api", json.name)
          assert.same({ "foo.api.com", "bar.api.com" }, json.hosts)
          assert.same({ "/foo","/bar" }, json.uris)
          assert.same({ "GET", "POST", "PATCH" }, json.methods)
        end
      end)

      describe("errors", function()
        it("handles malformed JSON body", function()
          local res = assert(client:request {
            method = "POST",
            path = "/apis",
            body = '{"hello": "world"',
            headers = {["Content-Type"] = "application/json"}
          })
          local body = assert.res_status(400, res)
          assert.equal('{"message":"Cannot parse JSON body"}', body)
        end)
        it_content_types("handles invalid input", function(content_type)
          return function()
            -- Missing parameter
            local res = assert(client:send {
              method = "POST",
              path = "/apis",
              body = {},
              headers = {["Content-Type"] = content_type}
            })
            local body = assert.res_status(400, res)
            local json = cjson.decode(body)
            assert.same({
              name = "name is required",
              upstream_url = "upstream_url is required"
            }, json)

            -- Invalid parameter
            res = assert(client:send {
              method = "POST",
              path = "/apis",
              body = {
                name = "my-api",
                hosts = "my-api.com/com",
                upstream_url = "http://my-api.con"
              },
              headers = {["Content-Type"] = content_type}
            })
            body = assert.res_status(400, res)
            local json = cjson.decode(body)
            assert.same({ hosts = "host with value 'my-api.com/com' is invalid: Invalid hostname" }, json)
          end
        end)
        it_content_types("returns 409 on conflict", function(content_type)
          return function()
            local res = assert(client:send {
              method = "POST",
              path = "/apis",
              body = {
                name = "my-api",
                hosts = "my-api.com",
                upstream_url = "http://my-api.com"
              },
              headers = {["Content-Type"] = content_type}
            })
            assert.res_status(201, res)

            res = assert(client:send {
              method = "POST",
              path = "/apis",
              body = {
                name = "my-api",
                hosts = "my-api2.com",
                upstream_url = "http://my-api2.com"
              },
              headers = {["Content-Type"] = content_type}
            })
            local body = assert.res_status(409, res)
            local json = cjson.decode(body)
            assert.same({name = "already exists with value 'my-api'" }, json)
          end
        end)
      end)
    end)
  end)

    describe("PUT", function()
      before_each(function()
        dao:truncate_tables()
      end)

      it_content_types("creates if not exists", function(content_type)
        return function()
          local res = assert(client:send {
            method = "PUT",
            path = "/apis",
            body = {
              name = "my-api",
              upstream_url = "http://my-api.com",
              hosts = "my.api.com",
              created_at = 1461276890000,
              retries = 0,
            },
            headers = {["Content-Type"] = content_type}
          })
          local body = assert.res_status(201, res)
          local json = cjson.decode(body)
          assert.equal("my-api", json.name)
          assert.same({ "my.api.com" }, json.hosts)
          assert.equal("http://my-api.com", json.upstream_url)
          assert.is_number(json.created_at)
          assert.is_string(json.id)
          assert.is_nil(json.paths)
          assert.False(json.preserve_host)
          assert.True(json.strip_uri)
          assert.equals(0, json.retries)
        end
      end)
      it_content_types("replaces if exists", function(content_type)
        return function()
          local res = assert(client:send {
            method = "POST",
            path = "/apis",
            body = {
              name = "my-api",
              hosts = "my.api.com",
              upstream_url = "http://my-api.com"
            },
            headers = {["Content-Type"] = content_type}
          })
          local body = assert.res_status(201, res)
          local json = cjson.decode(body)

          res = assert(client:send {
            method = "PUT",
            path = "/apis",
            body = {
              id = json.id,
              name = "my-new-api",
              hosts = "my-new-api.com",
              upstream_url = "http://my-api.com",
              created_at = json.created_at,
              retries = 99,
            },
            headers = {["Content-Type"] = content_type}
          })
          body = assert.res_status(200, res)
          local updated_json = cjson.decode(body)
          assert.equal("my-new-api", updated_json.name)
          assert.same({ "my-new-api.com" }, updated_json.hosts)
          assert.equal(json.upstream_url, updated_json.upstream_url)
          assert.equal(json.id, updated_json.id)
          assert.equal(json.created_at, updated_json.created_at)
          assert.equal(99, updated_json.retries)
        end
      end)
      describe("errors", function()
        it_content_types("handles invalid input", function(content_type)
          return function()
            -- Missing parameter
            local res = assert(client:send {
              method = "PUT",
              path = "/apis",
              body = {},
              headers = {["Content-Type"] = content_type}
            })
            local body = assert.res_status(400, res)
            local json = cjson.decode(body)
            assert.same({
              name = "name is required",
              upstream_url = "upstream_url is required"
            }, json)

            -- Invalid parameter
            res = assert(client:send {
              method = "PUT",
              path = "/apis",
              body = {
                name = "my-api",
                upstream_url = "http://my-api.com",
                hosts = "my-api.com/com",
                created_at = 1461276890000
              },
              headers = {["Content-Type"] = content_type}
            })
            body = assert.res_status(400, res)
            local json = cjson.decode(body)
            assert.same({ hosts = "host with value 'my-api.com/com' is invalid: Invalid hostname" }, json)
          end
        end)
        it_content_types("returns 409 on conflict", function(content_type)
          return function()
            -- @TODO this particular test actually defeats the purpose of PUT.
            -- It should probably replace the entity
            local res = assert(client:send {
                method = "PUT",
                path = "/apis",
                body = {
                  name = "my-api",
                  hosts = "my-api.com",
                  upstream_url = "http://my-api.com",
                  created_at = 1461276890000
                },
                headers = {["Content-Type"] = content_type}
              })
              local body = assert.res_status(201, res)
              local json = cjson.decode(body)

              res = assert(client:send {
                method = "PUT",
                path = "/apis",
                body = {
                  name = "my-api",
                  hosts = "my-api2.com",
                  upstream_url = "http://my-api2.com",
                  created_at = json.created_at
                },
                headers = {["Content-Type"] = content_type}
              })
              body = assert.res_status(409, res)
              local json = cjson.decode(body)
              assert.same({ name = "already exists with value 'my-api'" }, json)
            end
        end)
      end)
    end)

    describe("GET", function()
      setup(function()
        dao:truncate_tables()

        for i = 1, 10 do
<<<<<<< HEAD
          assert(dao.apis:insert {
            name = "api-"..i,
            uris = "/api-"..i,
=======
          assert(helpers.dao.apis:insert {
            name = "api-" .. i,
            uris = "/api-" .. i,
>>>>>>> 56a6cbf1
            upstream_url = "http://my-api.com"
          })
        end
      end)
      teardown(function()
        dao:truncate_tables()
      end)

      it("retrieves the first page", function()
        local res = assert(client:send {
          method = "GET",
          path = "/apis"
        })
        local res = assert.res_status(200, res)
        local json = cjson.decode(res)
        assert.equal(10, #json.data)
        assert.equal(10, json.total)
      end)
      it("paginates a set", function()
        local pages = {}
        local offset

        for i = 1, 4 do
          local res = assert(client:send {
            method = "GET",
            path = "/apis",
            query = {size = 3, offset = offset}
          })
          local body = assert.res_status(200, res)
          local json = cjson.decode(body)
          assert.equal(10, json.total)

          if i < 4 then
            assert.equal(3, #json.data)
          else
            assert.equal(1, #json.data)
          end

          if i > 1 then
            -- check all pages are different
            assert.not_same(pages[i-1], json)
          end

          offset = json.offset
          pages[i] = json
        end
      end)
      it("handles invalid filters", function()
          local res = assert(client:send {
            method = "GET",
            path = "/apis",
            query = {foo = "bar"}
          })
          local body = assert.res_status(400, res)
          local json = cjson.decode(body)
          assert.same({ foo = "unknown field" }, json)
      end)
      it("ignores an invalid body", function()
        local res = assert(client:send {
          method = "GET",
          path = "/apis",
          body = "this fails if decoded as json",
          headers = {
            ["Content-Type"] = "application/json",
          }
        })
        assert.res_status(200, res)
      end)

      describe("empty results", function()
        setup(function()
          dao:truncate_tables()
        end)

        it("data property is an empty array", function()
          local res = assert(client:send {
            method = "GET",
            path = "/apis"
          })
          local body = assert.res_status(200, res)
          local json = cjson.decode(body)
          assert.same({ data = {}, total = 0 }, json)
        end)
      end)
    end)

    it("returns 405 on invalid method", function()
      local methods = {"DELETE"}
      for i = 1, #methods do
        local res = assert(client:send {
          method = methods[i],
          path = "/apis",
          body = {}, -- tmp: body to allow POST/PUT to work
          headers = {["Content-Type"] = "application/json"}
        })
        local body = assert.response(res).has.status(405)
        local json = cjson.decode(body)
        assert.same({ message = "Method not allowed" }, json)
      end
    end)

    describe("/apis/{api}", function()
      local api
      setup(function()
        dao:truncate_tables()
      end)
      before_each(function()
        api = assert(dao.apis:insert {
          name = "my-api",
          uris = "/my-api",
          upstream_url = "http://my-api.com"
        })
      end)
      after_each(function()
        dao:truncate_tables()
      end)

      describe("GET", function()
        it("retrieves by id", function()
          local res = assert(client:send {
            method = "GET",
            path = "/apis/" .. api.id
          })
          local body = assert.res_status(200, res)
          local json = cjson.decode(body)
          assert.same(api, json)
        end)
        it("retrieves by name", function()
          local res = assert(client:send {
            method = "GET",
            path = "/apis/" .. api.name
          })
          local body = assert.res_status(200, res)
          local json = cjson.decode(body)
          assert.same(api, json)
        end)
        it("returns 404 if not found", function()
          local res = assert(client:send {
            method = "GET",
            path = "/apis/_inexistent_"
          })
          assert.res_status(404, res)
        end)
        it("ignores an invalid body", function()
          local res = assert(client:send {
            method = "GET",
            path = "/apis/" .. api.id,
            body = "this fails if decoded as json",
            headers = {
              ["Content-Type"] = "application/json",
            }
          })
          assert.res_status(200, res)
        end)
      end)

      describe("PATCH", function()
        it_content_types("updates if found", function(content_type)
          return function()
            local res = assert(client:send {
              method = "PATCH",
              path = "/apis/" .. api.id,
              body = {
                name = "my-updated-api"
              },
              headers = {["Content-Type"] = content_type}
            })
            local body = assert.res_status(200, res)
            local json = cjson.decode(body)
            assert.equal("my-updated-api", json.name)
            assert.equal(api.id, json.id)

            local in_db = assert(dao.apis:find {id = api.id})
            assert.same(json, in_db)
          end
        end)
        it_content_types("updates a name from a name in path", function(content_type)
          return function()
            local res = assert(client:send {
              method = "PATCH",
              path = "/apis/" .. api.name,
              body = {
                name = "my-updated-api"
              },
              headers = {["Content-Type"] = content_type}
            })
            local body = assert.res_status(200, res)
            local json = cjson.decode(body)
            assert.equal("my-updated-api", json.name)
            assert.equal(api.id, json.id)

            local in_db = assert(dao.apis:find {id = api.id})
            assert.same(json, in_db)
          end
        end)
        it_content_types("updates uris", function(content_type)
          return function()
            local res = assert(client:send {
              method = "PATCH",
              path = "/apis/" .. api.id,
              body = {
                uris = "/my-updated-api,/my-new-uri"
              },
              headers = {["Content-Type"] = content_type}
            })
            local body = assert.res_status(200, res)
            local json = cjson.decode(body)
            assert.same({ "/my-updated-api", "/my-new-uri" }, json.uris)
            assert.equal(api.id, json.id)

            local in_db = assert(dao.apis:find {id = api.id})
            assert.same(json, in_db)
          end
        end)
        it_content_types("updates strip_uri if not previously set", function(content_type)
          return function()
            local res = assert(client:send {
              method = "PATCH",
              path = "/apis/" .. api.id,
              body = {
                strip_uri = true
              },
              headers = {["Content-Type"] = content_type}
            })
            local body = assert.res_status(200, res)
            local json = cjson.decode(body)
            assert.True(json.strip_uri)
            assert.equal(api.id, json.id)

            local in_db = assert(dao.apis:find {id = api.id})
            assert.same(json, in_db)
          end
        end)
        it_content_types("updates multiple fields at once", function(content_type)
          return function()
            local res = assert(client:send {
              method = "PATCH",
              path = "/apis/" .. api.id,
              body = {
                uris = "/my-updated-path",
                hosts = "my-updated.tld"
              },
              headers = {["Content-Type"] = content_type}
            })
            local body = assert.res_status(200, res)
            local json = cjson.decode(body)
            assert.same({ "/my-updated-path" }, json.uris)
            assert.same({ "my-updated.tld" }, json.hosts)
            assert.equal(api.id, json.id)

            local in_db = assert(dao.apis:find {id = api.id})
            assert.same(json, in_db)
          end
        end)
        describe("errors", function()
          it_content_types("returns 404 if not found", function(content_type)
            return function()
              local res = assert(client:send {
                method = "PATCH",
                path = "/apis/_inexistent_",
                body = {
                 uris = "/my-updated-path"
                },
                headers = {["Content-Type"] = content_type}
              })
              assert.res_status(404, res)
            end
          end)
          it_content_types("handles invalid input", function(content_type)
            return function()
              local res = assert(client:send {
                method = "PATCH",
                path = "/apis/" .. api.id,
                body = {
                  upstream_url = "api.com"
                },
                headers = {["Content-Type"] = content_type}
              })
              local body = assert.res_status(400, res)
              local json = cjson.decode(body)
              assert.same({ upstream_url = "upstream_url is not a url" }, json)
            end
          end)
        end)
      end)

      describe("DELETE", function()
        it("deletes an API by id", function()
          local res = assert(client:send {
            method = "DELETE",
            path = "/apis/" .. api.id
          })
          local body = assert.res_status(204, res)
          assert.equal("", body)
        end)
        it("deletes an API by name", function()
          local res = assert(client:send {
            method = "DELETE",
            path = "/apis/" .. api.name
          })
          local body = assert.res_status(204, res)
          assert.equal("", body)
        end)
        describe("error", function()
          it("returns 404 if not found", function()
            local res = assert(client:send {
              method = "DELETE",
              path = "/apis/_inexistent_"
            })
            assert.res_status(404, res)
          end)
        end)
      end)
    end)

  describe("/apis/{api}/plugins", function()
    local api
    setup(function()
      dao:truncate_tables()

      api = assert(dao.apis:insert {
        name = "my-api",
        uris = "/my-api",
        upstream_url = "http://my-api.com"
      })
    end)
    before_each(function()
      dao.plugins:truncate()
    end)

    describe("POST", function()
      it_content_types("creates a plugin config", function(content_type)
        return function()
          local res = assert(client:send {
            method = "POST",
            path = "/apis/" .. api.id .. "/plugins",
            body = {
              name = "key-auth",
              ["config.key_names"] = "apikey,key"
            },
            headers = {["Content-Type"] = content_type}
          })
          local body = assert.res_status(201, res)
          local json = cjson.decode(body)
          assert.equal("key-auth", json.name)
          assert.same({"apikey", "key"}, json.config.key_names)
        end
      end)
      it_content_types("references API by name too", function(content_type)
        return function()
          local res = assert(client:send {
            method = "POST",
            path = "/apis/" .. api.name .. "/plugins",
            body = {
              name = "key-auth",
              ["config.key_names"] = "apikey,key"
            },
            headers = {["Content-Type"] = content_type}
          })
          local body = assert.res_status(201, res)
          local json = cjson.decode(body)
          assert.equal("key-auth", json.name)
          assert.same({"apikey", "key"}, json.config.key_names)
        end
      end)
      describe("errors", function()
        -- TODO fix the weird nesting issues in this file that
        -- require us to rescope client
        local client
        before_each(function()
          client = assert(helpers.admin_client())
        end)
        after_each(function()
          if client then client:close() end
        end)
        it_content_types("handles invalid input", function(content_type)
          return function()
            local res = assert(client:send {
              method = "POST",
              path = "/apis/" .. api.id .. "/plugins",
              body = {},
              headers = {["Content-Type"] = content_type}
            })
            local body = assert.res_status(400, res)
            local json = cjson.decode(body)
            assert.same({ name = "name is required" }, json)
          end
        end)
        it_content_types("returns 409 on conflict", function(content_type)
          return function()
            -- insert initial plugin
            local res = assert(client:send {
              method = "POST",
              path = "/apis/" .. api.id .. "/plugins",
              body = {
                name="basic-auth",
              },
              headers = {["Content-Type"] = content_type}
            })
            assert.response(res).has.status(201)
            assert.response(res).has.jsonbody()

            -- do it again, to provoke the error
            local res = assert(client:send {
              method = "POST",
              path = "/apis/" .. api.id .. "/plugins",
              body = {
                name="basic-auth",
              },
              headers = {["Content-Type"] = content_type}
            })
            assert.response(res).has.status(409)
            local json = assert.response(res).has.jsonbody()
            assert.same({ name = "already exists with value 'basic-auth'"}, json)
          end
        end)
        it_content_types("returns 409 on id conflict #xxx", function(content_type)
          return function()
            -- insert initial plugin
            local res = assert(client:send {
              method = "POST",
              path = "/apis/"..api.id.."/plugins",
              body = {
                name="basic-auth",
              },
              headers = {["Content-Type"] = content_type}
            })
            local body = assert.res_status(201, res)
            local plugin = cjson.decode(body)

            -- do it again, to provoke the error
            local conflict_res = assert(client:send {
              method = "POST",
              path = "/apis/"..api.id.."/plugins",
              body = {
                name="key-auth",
                id = plugin.id,
              },
              headers = {["Content-Type"] = content_type}
            })
            local conflict_body = assert.res_status(409, conflict_res)
            local json = cjson.decode(conflict_body)
            assert.same({ id = "already exists with value '" .. plugin.id .. "'"}, json)
          end
        end)
      end)
    end)

    describe("PUT", function()
      it_content_types("creates if not exists", function(content_type)
        return function()
          local res = assert(client:send {
            method = "PUT",
            path = "/apis/" .. api.id .. "/plugins",
            body = {
              name = "key-auth",
              ["config.key_names"] = "apikey,key",
              created_at = 1461276890000
            },
            headers = {["Content-Type"] = content_type}
          })
          local body = assert.res_status(201, res)
          local json = cjson.decode(body)
          assert.equal("key-auth", json.name)
          assert.same({"apikey", "key"}, json.config.key_names)
        end
      end)
      it_content_types("replaces if exists", function(content_type)
        return function()
          local res = assert(client:send {
            method = "PUT",
            path = "/apis/" .. api.id .. "/plugins",
            body = {
              name = "key-auth",
              ["config.key_names"] = "apikey,key",
              created_at = 1461276890000
            },
            headers = {["Content-Type"] = content_type}
          })
          local body = assert.res_status(201, res)
          local json = cjson.decode(body)

          res = assert(client:send {
            method = "PUT",
            path = "/apis/" .. api.id .. "/plugins",
            body = {
              id = json.id,
              name = "key-auth",
              ["config.key_names"] = "key",
              created_at = 1461276890000
            },
            headers = {["Content-Type"] = content_type}
          })
          body = assert.res_status(200, res)
          json = cjson.decode(body)
          assert.equal("key-auth", json.name)
          assert.same({"key"}, json.config.key_names)
        end
      end)
      it_content_types("perfers default values when replacing", function(content_type)
        return function()
          local plugin = assert(dao.plugins:insert {
            name = "key-auth",
            api_id = api.id,
            config = {hide_credentials = true}
          })
          assert.True(plugin.config.hide_credentials)
          assert.same({"apikey"}, plugin.config.key_names)

          local res = assert(client:send {
            method = "PUT",
            path = "/apis/" .. api.id .. "/plugins",
            body = {
              id = plugin.id,
              name = "key-auth",
              ["config.key_names"] = "apikey,key",
              created_at = 1461276890000
            },
            headers = {["Content-Type"] = content_type}
          })
          local body = assert.res_status(200, res)
          local json = cjson.decode(body)
          assert.False(json.config.hide_credentials) -- not true anymore

          plugin = assert(dao.plugins:find {
            id = plugin.id,
            name = plugin.name
          })
          assert.False(plugin.config.hide_credentials)
          assert.same({"apikey", "key"}, plugin.config.key_names)
        end
      end)
      it_content_types("overrides a plugin previous config if partial", function(content_type)
        return function()
          local plugin = assert(dao.plugins:insert {
            name = "key-auth",
            api_id = api.id
          })
          assert.same({"apikey"}, plugin.config.key_names)

          local res = assert(client:send {
            method = "PUT",
            path = "/apis/" .. api.id .. "/plugins",
            body = {
              id = plugin.id,
              name = "key-auth",
              ["config.key_names"] = "apikey,key",
              created_at = 1461276890000
            },
            headers = {["Content-Type"] = content_type}
          })
          local body = assert.res_status(200, res)
          local json = cjson.decode(body)
          assert.same({"apikey", "key"}, json.config.key_names)
        end
      end)
      it_content_types("updates the enabled property", function(content_type)
        return function()
          local plugin = assert(dao.plugins:insert {
            name = "key-auth",
            api_id = api.id
          })
          assert.True(plugin.enabled)

          local res = assert(client:send {
            method = "PUT",
            path = "/apis/" .. api.id .. "/plugins",
            body = {
              id = plugin.id,
              name = "key-auth",
              enabled = false,
              created_at = 1461276890000
            },
            headers = {["Content-Type"] = content_type}
          })
          local body = assert.res_status(200, res)
          local json = cjson.decode(body)
          assert.False(json.enabled)

          plugin = assert(dao.plugins:find {
            id = plugin.id,
            name = plugin.name
          })
          assert.False(plugin.enabled)
        end
      end)
      describe("errors", function()
        it_content_types("handles invalid input", function(content_type)
          return function()
            local res = assert(client:send {
              method = "PUT",
              path = "/apis/" .. api.id .. "/plugins",
              body = {},
              headers = {["Content-Type"] = content_type}
            })
            local body = assert.res_status(400, res)
            local json = cjson.decode(body)
            assert.same({ name = "name is required" }, json)
          end
        end)
      end)
    end)

    describe("GET", function()
      it("retrieves the first page", function()
        assert(dao.plugins:insert {
          name = "key-auth",
          api_id = api.id
        })
        local res = assert(client:send {
          method = "GET",
          path = "/apis/" .. api.id .. "/plugins"
        })
        local body = assert.res_status(200, res)
        local json = cjson.decode(body)
        assert.equal(1, #json.data)
      end)
      it("ignores an invalid body", function()
        local res = assert(client:send {
          method = "GET",
          path = "/apis/" .. api.id .. "/plugins",
          body = "this fails if decoded as json",
          headers = {
            ["Content-Type"] = "application/json",
          }
        })
        assert.res_status(200, res)
      end)
    end)

    describe("/apis/{api}/plugins/{plugin}", function()
      local plugin
      before_each(function()
        plugin = assert(dao.plugins:insert {
          name = "key-auth",
          api_id = api.id
        })
      end)

      describe("GET", function()
        it("retrieves by id", function()
          local res = assert(client:send {
            method = "GET",
            path = "/apis/" .. api.id .. "/plugins/" .. plugin.id
          })
          local body = assert.res_status(200, res)
          local json = cjson.decode(body)
          assert.same(plugin, json)
        end)
        it("retrieves by plugin name", function()
          local res = assert(client:send {
            method = "GET",
            path = "/apis/"..api.name.."/plugins/"..plugin.name
          })
          local body = assert.res_status(200, res)
          local json = cjson.decode(body)
          assert.same(plugin, json)
        end)
        it("only retrieves if associated to the correct API", function()
          -- Create an API and try to query our plugin through it
          local w_api = assert(dao.apis:insert {
            name = "wrong-api",
            uris = "/wrong-api",
            upstream_url = "http://wrong-api.com"
          })

          -- Try to request the plugin through it (belongs to the fixture API instead)
          local res = assert(client:send {
            method = "GET",
            path = "/apis/" .. w_api.id .. "/plugins/" .. plugin.id
          })
          assert.res_status(404, res)
        end)
        it("ignores an invalid body", function()
          local res = assert(client:send {
            method = "GET",
            path = "/apis/" .. api.id .. "/plugins/" .. plugin.id,
            body = "this fails if decoded as json",
            headers = {
              ["Content-Type"] = "application/json",
            }
          })
          assert.res_status(200, res)
        end)
      end)

      describe("PATCH", function()
        it_content_types("updates if found", function(content_type)
          return function()
            local res = assert(client:send {
              method = "PATCH",
              path = "/apis/" .. api.id .. "/plugins/" .. plugin.id,
              body = {
                ["config.key_names"] = {"key-updated"}
              },
              headers = {["Content-Type"] = content_type}
            })
            local body = assert.res_status(200, res)
            local json = cjson.decode(body)
            assert.same({"key-updated"}, json.config.key_names)
            assert.equal(plugin.id, json.id)

            local in_db = assert(dao.plugins:find {
              id = plugin.id,
              name = plugin.name
            })
            assert.same(json, in_db)
          end
        end)
        it_content_types("doesn't override a plugin config if partial", function(content_type)
          -- This is delicate since a plugin config is a text field in a DB like Cassandra
          return function()
            plugin = assert(dao.plugins:update({
              config = {hide_credentials = true}
            }, {id = plugin.id, name = plugin.name}))
            assert.True(plugin.config.hide_credentials)
            assert.same({"apikey"}, plugin.config.key_names)

            local res = assert(client:send {
              method = "PATCH",
              path = "/apis/" .. api.id .. "/plugins/" .. plugin.id,
              body = {
                ["config.key_names"] = {"my-new-key"}
              },
              headers = {["Content-Type"] = content_type}
            })
            local body = assert.res_status(200, res)
            local json = cjson.decode(body)
            assert.True(json.config.hide_credentials) -- still true
            assert.same({"my-new-key"}, json.config.key_names)

            plugin = assert(dao.plugins:find {
              id = plugin.id,
              name = plugin.name
            })
            assert.True(plugin.config.hide_credentials) -- still true
            assert.same({"my-new-key"}, plugin.config.key_names)
          end
        end)
        it_content_types("updates the enabled property", function(content_type)
          return function()
            local res = assert(client:send {
              method = "PATCH",
              path = "/apis/" .. api.id .. "/plugins/" .. plugin.id,
              body = {
                name = "key-auth",
                enabled = false
              },
              headers = {["Content-Type"] = content_type}
            })
            local body = assert.res_status(200, res)
            local json = cjson.decode(body)
            assert.False(json.enabled)

            plugin = assert(dao.plugins:find {
              id = plugin.id,
              name = plugin.name
            })
            assert.False(plugin.enabled)
          end
        end)
        describe("errors", function()
          it_content_types("returns 404 if not found", function(content_type)
            return function()
              local res = assert(client:send {
                method = "PATCH",
                path = "/apis/" .. api.id .. "/plugins/b6cca0aa-4537-11e5-af97-23a06d98af51",
                body = {},
                headers = {["Content-Type"] = content_type}
              })
              assert.res_status(404, res)
            end
          end)
          it_content_types("handles invalid input", function(content_type)
            return function()
              local res = assert(client:send {
                method = "PATCH",
                path = "/apis/" .. api.id .. "/plugins/" .. plugin.id,
                body = {
                  name = "foo"
                },
                headers = {["Content-Type"] = content_type}
              })
              local body = assert.res_status(400, res)
              local json = cjson.decode(body)
              assert.same({ config = "Plugin \"foo\" not found" }, json)
            end
          end)
        end)
      end)

      describe("DELETE", function()
        it("deletes a plugin configuration", function()
          local res = assert(client:send {
            method = "DELETE",
            path = "/apis/" .. api.id .. "/plugins/" .. plugin.id
          })
          assert.res_status(204, res)
        end)
        describe("errors", function()
          it("returns 404 if not found", function()
            local res = assert(client:send {
              method = "DELETE",
              path = "/apis/" .. api.id .. "/plugins/b6cca0aa-4537-11e5-af97-23a06d98af51"
            })
            assert.res_status(404, res)
          end)
        end)
      end)
    end)
  end)
end)

end)

describe("Admin API request size", function()
  local client
  setup(function()
    assert(helpers.dao.apis:insert {
      name = "my-cool-api",
      hosts = "my.api.com",
      upstream_url = "http://api.com"
    })

    assert(helpers.start_kong())
    client = assert(helpers.admin_client())
  end)
  teardown(function()
    if client then client:close() end
    helpers.stop_kong()
  end)

  it("handles req bodies < 10MB", function()
    local ip = "204.48.16.0"
    local n = 2^20 / #ip
    local buf = {}
    for i = 1, n do buf[#buf+1] = ip end
    local ips = table.concat(buf, ",")

    local res = assert(client:send {
      method = "POST",
      path = "/apis/my-cool-api/plugins",
      body = {
        name = "ip-restriction",
        ["config.blacklist"] = ips
      },
      headers = {["Content-Type"] = "application/json"}
    })
    assert.res_status(201, res)
  end)
  it("fails with req bodies 10MB", function()
    local ip = "204.48.16.0"
    local n = 11 * 2^20 / #ip
    local buf = {}
    for i = 1, n do buf[#buf+1] = ip end
    local ips = table.concat(buf, ",")

    local res = assert(client:send {
      method = "POST",
      path = "/apis/my-cool-api/plugins",
      body = {
        name = "ip-restriction",
        ["config.blacklist"] = ips
      },
      headers = {["Content-Type"] = "application/json"}
    })
    assert.res_status(413, res)
  end)
end)<|MERGE_RESOLUTION|>--- conflicted
+++ resolved
@@ -306,15 +306,9 @@
         dao:truncate_tables()
 
         for i = 1, 10 do
-<<<<<<< HEAD
           assert(dao.apis:insert {
-            name = "api-"..i,
-            uris = "/api-"..i,
-=======
-          assert(helpers.dao.apis:insert {
             name = "api-" .. i,
             uris = "/api-" .. i,
->>>>>>> 56a6cbf1
             upstream_url = "http://my-api.com"
           })
         end
