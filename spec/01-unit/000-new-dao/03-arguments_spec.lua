--- conflicted
+++ resolved
@@ -7,84 +7,6 @@
 local decode      = arguments.decode
 local combine     = arguments.combine
 
-<<<<<<< HEAD
-local decode       = arguments.decode
-
-
---describe("arguments.decode_value", function()
---  it("infers empty strings", function()
---    assert.equal(null, decode_value(""))
---  end)
---
---  it("infers booleans", function()
---    assert.equal(true, decode_value("true"))
---    assert.equal(false, decode_value("false"))
---  end)
---
---  it("infers numbers", function()
---    assert.equal(tonumber("123"), decode_value("123"))
---    assert.equal(tonumber("0.1"), decode_value("0.1"))
---  end)
---
---  it("infers arrays", function()
---    assert.same(
---      { null, true, false, tonumber("123"), tonumber("0.1") },
---      decode_value { "", "true", "false", "123", "0.1" }
---    )
---  end)
---end)
-
-
-describe("arguments.decode", function()
---  it("decodes empty strings", function()
---    assert.same({ name = decode_value("") }, decode{ name = "" })
---  end)
---
---  it("decodes booleans", function()
---    assert.same({ name = decode_value("true") }, decode{ name = "true" })
---    assert.same({ name = decode_value("false") }, decode{ name = "false" })
---  end)
---
---  it("decodes numbers", function()
---    assert.same({ name = decode_value("123") }, decode{ name = "123" })
---    assert.same({ name = decode_value("0.1") }, decode{ name = "0.1" })
---  end)
---
---  it("decodes arrays", function()
---    assert.same(
---      { name = { decode_value(""), decode_value("true"), decode_value("false"), decode_value("123"), decode_value("0.1") }},
---      decode { name = { "", "true", "false", "123", "0.1" } }
---    )
---  end)
---
---  it("decodes object", function()
---    assert.same({ service = { name = decode_value("") }},              decode{ ["service.name"] = "" })
---    assert.same({ service = { name = decode_value("true") }},          decode{ ["service.name"] = "true" })
---    assert.same({ service = { name = decode_value("false") }},         decode{ ["service.name"] = "false" })
---    assert.same({ service = { name = decode_value("123") }},           decode{ ["service.name"] = "123" })
---    assert.same({ service = { name = decode_value("0.1") }},           decode{ ["service.name"] = "0.1" })
---    assert.same({ service = { name = decode_value("true"),  id = 1 }}, decode{ ["service.name"] = "true",  ["service.id"] = "1" })
---    assert.same({ service = { name = decode_value("false"), id = 1 }}, decode{ ["service.name"] = "false", ["service.id"] = "1" })
---    assert.same({ service = { name = decode_value("123"),   id = 1 }}, decode{ ["service.name"] = "123",   ["service.id"] = "1" })
---    assert.same({ service = { name = decode_value("0.1"),   id = 1 }}, decode{ ["service.name"] = "0.1",   ["service.id"] = "1" })
---  end)
-
---  it("decodes array and object parts", function()
---    assert.same(
---      { service = { name = { decode_value(""), decode_value("true"), decode_value("false"), decode_value("123"), decode_value("0.1") }}},
---      decode { ["service.name"] = { "", "true", "false", "123", "0.1" } }
---    )
---    assert.same(
---      { service = { name = { decode_value(""), decode_value("true"), decode_value("false"), decode_value("123"), decode_value("0.1") }, id = 1 }},
---      decode { ["service.name"] = { "", "true", "false", "123", "0.1" }, ["service.id"] = 1 }
---    )
---
---    assert.same(
---      { service = { decode_value(""), decode_value("true"), decode_value("false"), decode_value("123"), decode_value("0.1"), id = 1 }},
---      decode { ["service[]"] = { "", "true", "false", "123", "0.1" }, ["service.id"] = "1" }
---    )
---  end)
-=======
 
 describe("arguments.infer_value", function()
   it("infers numbers", function()
@@ -219,7 +141,6 @@
 end)
 
 describe("arguments.decode", function()
->>>>>>> 2b904e07
 
   it("decodes complex nested parameters", function()
     assert.same({
@@ -329,52 +250,6 @@
     })
   end)
 
-<<<<<<< HEAD
---  it("decodes different array representations", function()
---    local decoded = decode{
---      ["a"]    = { "1", "2" },
---      ["a[]"]  = "3",
---      ["a[1]"] = "4",
---      ["a[2]"] = { "5", "6" },
---    }
---
---    assert.is_table(decoded.a[1])
---    assert.equal(3, #decoded.a[1])
---
---    local f1 = {
---      [1] = false,
---      [3] = false,
---      [4] = false,
---    }
---
---    print(require"inspect"(decoded))
---
---    for _, v in ipairs(decoded.a[1]) do
---      f1[v] = true
---    end
---
---    for _, ok in pairs(f1) do
---      assert.is_true(ok)
---    end
---
---    local f2 = {
---      [2] = false,
---      [5] = false,
---      [6] = false,
---    }
---
---    for _, v in ipairs(decoded.a[2]) do
---      f2[v] = true
---    end
---
---    for _, ok in pairs(f2) do
---      assert.is_true(ok)
---    end
---
---    assert.is_table(decoded.a[2])
---    assert.equal(3, #decoded.a[2])
---  end)
-=======
   it("decodes different array representations", function()
     local decoded = decode{
       ["a"]    = { "1", "2" },
@@ -417,5 +292,4 @@
       comments = ngx.null
     }, decode(args, schema))
   end)
->>>>>>> 2b904e07
 end)