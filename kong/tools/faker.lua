local Object = require "classic"

local Faker = Object:extend()

function Faker:new(dao_factory)
  self.dao_factory = dao_factory
end

-- Generate a fake entity.
-- @param `type`  Type of the entity to generate.
-- @return        An valid entity (a table) complying to the defined schema.
function Faker:fake_entity(type)
  local r = math.random(1, 1000000000)

  if type == "api" then
    return {
      name = "random"..r,
      inbound_dns = "random"..r..".com",
      upstream_url = "http://random"..r..".com"
    }
  elseif type == "consumer" then
    return {
      custom_id = "random_custom_id_"..r
    }
  elseif type == "plugin" then
    return {
      name = "rate-limiting",
      config = { second = 10 }
    }
  else
    error("Entity of type "..type.." cannot be generated.")
  end
end

-- Seed the database with random APIs and Consumers.
-- @param {number} random_amount The number of random entities to add (apis, consumers, applications)
function Faker:seed(random_amount)
  if not random_amount then random_amount = 0 end

  local random_entities = {}

  for _, type in ipairs({ "api", "consumer" }) do
    random_entities[type] = {}
    for i = 1, random_amount do
      table.insert(random_entities[type], self:fake_entity(type))
    end
  end

  return self:insert_from_table(random_entities)
end

-- Insert entities in the DB using the DAO.
-- @param `entities_to_insert` A table with the same structure as the one defined in `:seed()`
function Faker:insert_from_table(entities_to_insert)
  local inserted_entities = {}

  -- Insert in order (for foreign relashionships)
  -- 1. consumers and APIs
  -- 2. credentials, which need references to inserted apis and consumers
<<<<<<< HEAD
  for _, type in ipairs({ "api", "consumer", "plugin_configuration", "oauth2_credential", "basicauth_credential", "keyauth_credential", "acl" }) do
=======
  for _, type in ipairs({ "api", "consumer", "plugin", "oauth2_credential", "basicauth_credential", "keyauth_credential", "acl" }) do
>>>>>>> c23b5dc4
    if entities_to_insert[type] then
      for i, entity in ipairs(entities_to_insert[type]) do

        if entity.__api or entity.__consumer then
          local foreign_api = entities_to_insert.api and entities_to_insert.api[entity.__api]
          local foreign_consumer = entities_to_insert.consumer and entities_to_insert.consumer[entity.__consumer]

          -- Clean this up otherwise won't pass schema validation
          entity.__api = nil
          entity.__consumer = nil

          if foreign_api then entity.api_id = foreign_api.id end
          if foreign_consumer then entity.consumer_id = foreign_consumer.id end
        end

        -- Insert in DB
        local dao_type = type == "plugin" and "plugins" or type.."s"
        local res, err = self.dao_factory[dao_type]:insert(entity)
        if err then
          local printable_mt = require "kong.tools.printable"
          setmetatable(entity, printable_mt)
          error("Faker failed to insert "..type.." entity: "..entity.."\n"..err)
        end

        -- For other hard-coded entities relashionships
        entities_to_insert[type][i] = res

        if not inserted_entities[type] then
          inserted_entities[type] = {}
        end

        table.insert(inserted_entities[type], res)
      end
    end
  end

  return inserted_entities
end

return Faker<|MERGE_RESOLUTION|>--- conflicted
+++ resolved
@@ -57,11 +57,7 @@
   -- Insert in order (for foreign relashionships)
   -- 1. consumers and APIs
   -- 2. credentials, which need references to inserted apis and consumers
-<<<<<<< HEAD
-  for _, type in ipairs({ "api", "consumer", "plugin_configuration", "oauth2_credential", "basicauth_credential", "keyauth_credential", "acl" }) do
-=======
   for _, type in ipairs({ "api", "consumer", "plugin", "oauth2_credential", "basicauth_credential", "keyauth_credential", "acl" }) do
->>>>>>> c23b5dc4
     if entities_to_insert[type] then
       for i, entity in ipairs(entities_to_insert[type]) do
 
